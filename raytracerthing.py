--- conflicted
+++ resolved
@@ -419,14 +419,8 @@
             for col in range(self.output_layer.n_cols):
                 pixel_output = X
 
-<<<<<<< HEAD
-        for w in self.W:
-            output = output * w
-            output = torch.nn.Softplus(beta=10)(output)
-=======
                 for w in self.W[row][col]:
                     pixel_output = pixel_output * w
->>>>>>> 626d4dc0
 
                 pixel_output = torch.sum(pixel_output, (1, 2))
 
